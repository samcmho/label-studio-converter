--- conflicted
+++ resolved
@@ -100,11 +100,7 @@
             'description': 'Popular machine learning format used by the COCO dataset for object detection and image '
             'segmentation tasks with polygons and rectangles.',
             'link': 'https://labelstud.io/guide/export.html#COCO',
-<<<<<<< HEAD
-            'tags': ['image segmentation', 'object detection', 'keypoints']
-=======
-            'tags': ['image segmentation', 'object detection'],
->>>>>>> 83ac08ce
+            'tags': ['image segmentation', 'object detection', 'keypoints'],
         },
         Format.VOC: {
             'title': 'Pascal VOC XML',
@@ -293,8 +289,10 @@
                 input_tag_types.add(input_tag['type'])
 
         all_formats = [f.name for f in Format]
+        
         if not ('Text' in input_tag_types and 'Labels' in output_tag_types):
             all_formats.remove(Format.CONLL2003.name)
+            
         if not (
             'Image' in input_tag_types
             and (
@@ -304,12 +302,13 @@
             )
         ):
             all_formats.remove(Format.VOC.name)
-<<<<<<< HEAD
+            
         if not ('Image' in input_tag_types and ('RectangleLabels' in output_tag_types or
                                                 'PolygonLabels' in output_tag_types) or
                                                 'Rectangle' in output_tag_types and 'Labels' in output_tag_types or
                                                 'PolygonLabels' in output_tag_types and 'Labels' in output_tag_types):
             all_formats.remove(Format.YOLO.name)
+            
         if not ('Image' in input_tag_types and ('RectangleLabels' in output_tag_types or
                                                 'PolygonLabels' in output_tag_types or
                                                 'KeyPointLabels' in output_tag_types) or
@@ -317,34 +316,12 @@
                                                 'PolygonLabels' in output_tag_types and 'Labels' in output_tag_types or
                                                 'KeyPointLabels' in output_tag_types and 'Labels' in output_tag_types):
             all_formats.remove(Format.COCO.name)
+            
         if not ('Image' in input_tag_types and ('BrushLabels' in output_tag_types or 'brushlabels' in output_tag_types or
                                                 'Brush' in output_tag_types and 'Labels' in output_tag_types)):
-=======
-        if not (
-            'Image' in input_tag_types
-            and (
-                'RectangleLabels' in output_tag_types
-                or 'PolygonLabels' in output_tag_types
-            )
-            or 'Rectangle' in output_tag_types
-            and 'Labels' in output_tag_types
-            or 'PolygonLabels' in output_tag_types
-            and 'Labels' in output_tag_types
-        ):
-            all_formats.remove(Format.COCO.name)
-            all_formats.remove(Format.YOLO.name)
-        if not (
-            'Image' in input_tag_types
-            and (
-                'BrushLabels' in output_tag_types
-                or 'brushlabels' in output_tag_types
-                or 'Brush' in output_tag_types
-                and 'Labels' in output_tag_types
-            )
-        ):
->>>>>>> 83ac08ce
             all_formats.remove(Format.BRUSH_TO_NUMPY.name)
             all_formats.remove(Format.BRUSH_TO_PNG.name)
+            
         if not (
             ('Audio' in input_tag_types or 'AudioPlus' in input_tag_types)
             and 'TextArea' in output_tag_types
@@ -722,17 +699,20 @@
                     ]
                     x, y = zip(*points_abs)
 
-<<<<<<< HEAD
-                    annotations.append({
-                        'id': annotation_id,
-                        'image_id': image_id,
-                        'category_id': category_id,
-                        'segmentation': [[coord for point in points_abs for coord in point]],
-                        'bbox': get_polygon_bounding_box(x, y),
-                        'ignore': 0,
-                        'iscrowd': 0,
-                        'area': get_polygon_area(x, y)
-                    })
+                    annotations.append(
+                        {
+                            'id': annotation_id,
+                            'image_id': image_id,
+                            'category_id': category_id,
+                            'segmentation': [
+                                [coord for point in points_abs for coord in point]
+                            ],
+                            'bbox': get_polygon_bounding_box(x, y),
+                            'ignore': 0,
+                            'iscrowd': 0,
+                            'area': get_polygon_area(x, y),
+                        }
+                    )
                 elif "keypointlabels" in label:
                     # write only 1 point, probably it's not correct for keypoints in coco format,
                     # because we need to concatenate all points from keypointslabel together and
@@ -758,22 +738,6 @@
                         'iscrowd': 0,
                         'area': get_polygon_area([x], [y])
                     })
-=======
-                    annotations.append(
-                        {
-                            'id': annotation_id,
-                            'image_id': image_id,
-                            'category_id': category_id,
-                            'segmentation': [
-                                [coord for point in points_abs for coord in point]
-                            ],
-                            'bbox': get_polygon_bounding_box(x, y),
-                            'ignore': 0,
-                            'iscrowd': 0,
-                            'area': get_polygon_area(x, y),
-                        }
-                    )
->>>>>>> 83ac08ce
                 else:
                     raise ValueError("Unknown label type")
 
