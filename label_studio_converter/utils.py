import io
import os
import xml.etree.ElementTree
import requests
import hashlib
import logging
import urllib
import numpy as np
<<<<<<< HEAD
import wave
=======
import shutil
>>>>>>> 9e9e013c

from operator import itemgetter
from PIL import Image
from urllib.parse import urlparse


logger = logging.getLogger(__name__)


def tokenize(text):
    tok_start = 0
    out = []
    for tok in text.split():
        if len(tok):
            out.append((tok, tok_start))
            tok_start += len(tok) + 1
        else:
            tok_start += 1
    return out


def create_tokens_and_tags(text, spans):
    tokens_and_idx = tokenize(text)
    if spans:
        spans = list(sorted(spans, key=itemgetter('start')))
        span = spans.pop(0)
        prefix = 'B-'
        tokens, tags = [], []
        for token, token_start in tokens_and_idx:
            tokens.append(token)
            token_end = token_start + len(token) - 1
            if not span or token_end < span['start']:
                tags.append('O')
            elif token_start >= span['end']:
                # this could happen if prev label ends with whitespaces, e.g. "cat " "too"
                # TODO: it is not right choice to place empty tag here in case when current token is covered by next span  # noqa
                tags.append('O')
            else:
                tags.append(prefix + span['labels'][0])
                if (span['end'] - 1) > token_end:
                    prefix = 'I-'
                elif len(spans):
                    span = spans.pop(0)
                    prefix = 'B-'
                else:
                    span = None
    else:
        tokens = [token for token, _ in tokens_and_idx]
        tags = ['O'] * len(tokens)

    return tokens, tags


def download(url, output_dir, filename=None, input_dir=None):
    if url.startswith('/data/upload/') and input_dir:
        upload_dir = os.environ.get('LS_UPLOAD_DIR', '')
        if not upload_dir:
            # get project root dir, instead of project/completions dir
            upload_dir = os.path.join(os.path.abspath(input_dir + '/../'), 'upload')
        filepath = os.path.join(upload_dir, url.replace('/data/upload/', ''))
        shutil.copy(filepath, output_dir)
        return filepath, True

    if '/data/' in url and '?d=' in url:
        filename, dir_path = url.split('/data/', 1)[-1].split('?d=')
        dir_path = str(urllib.parse.unquote(dir_path))
        if not os.path.exists(dir_path):
            raise FileNotFoundError(dir_path)
        filepath = os.path.join(dir_path, filename)
        return filepath, False

    if filename is None:
        basename, ext = os.path.splitext(os.path.basename(urlparse(url).path))
        filename = basename + '_' + hashlib.md5(url.encode()).hexdigest()[:4] + ext
    filepath = os.path.join(output_dir, filename)
    if not os.path.exists(filepath):
        logger.info('Download {url} to {filepath}'.format(url=url, filepath=filepath))
        r = requests.get(url)
        r.raise_for_status()
        with io.open(filepath, mode='wb') as fout:
            fout.write(r.content)
    return filepath, True


def get_image_size(image_path):
    return Image.open(image_path).size


def get_image_size_and_channels(image_path):
    i = Image.open(image_path)
    w, h = i.size
    c = len(i.getbands())
    return w, h, c


def get_audio_duration(audio_path):
    with wave.open(audio_path, mode='r') as f:
        return f.getnframes() / float(f.getframerate())


def ensure_dir(dir_path):
    if not os.path.exists(dir_path):
        os.makedirs(dir_path)


def parse_config(config_string):

    def _is_input_tag(tag):
        return tag.attrib.get('name') and tag.attrib.get('value', '').startswith('$')

    def _is_output_tag(tag):
        return tag.attrib.get('name') and tag.attrib.get('toName')

    xml_tree = xml.etree.ElementTree.fromstring(config_string)

    inputs, outputs = {}, {}
    for tag in xml_tree.iter():
        if _is_input_tag(tag):
            inputs[tag.attrib['name']] = {'type': tag.tag, 'value': tag.attrib['value'].lstrip('$')}
        elif _is_output_tag(tag):
            outputs[tag.attrib['name']] = {'type': tag.tag, 'to_name': tag.attrib['toName'].split(',')}

    for output_tag, tag_info in outputs.items():
        tag_info['inputs'] = []
        for input_tag_name in tag_info['to_name']:
            if input_tag_name not in inputs:
                raise KeyError(
                    'to_name={input_tag_name} is specified for output tag name={output_tag}, but we can\'t find it '
                    'among input tags'.format(input_tag_name=input_tag_name, output_tag=output_tag))
            tag_info['inputs'].append(inputs[input_tag_name])

    return outputs


def get_polygon_area(x, y):
    """https://en.wikipedia.org/wiki/Shoelace_formula"""

    assert len(x) == len(y)

    return float(0.5 * np.abs(np.dot(x, np.roll(y, 1)) - np.dot(y, np.roll(x, 1))))


def get_polygon_bounding_box(x, y):
    assert len(x) == len(y)

    x1, y1, x2, y2 = min(x), min(y), max(x), max(y)
    return [x1, y1, x2 - x1, y2 - y1]<|MERGE_RESOLUTION|>--- conflicted
+++ resolved
@@ -6,11 +6,8 @@
 import logging
 import urllib
 import numpy as np
-<<<<<<< HEAD
 import wave
-=======
 import shutil
->>>>>>> 9e9e013c
 
 from operator import itemgetter
 from PIL import Image
