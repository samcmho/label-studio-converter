import os
import json  # better to use "imports ujson as json" for the best performance

import uuid
import logging
from pathlib import Path

from PIL import Image
from typing import Optional, Tuple
from urllib.request import (
    pathname2url,
)  # for converting "+","*", etc. in file paths to appropriate urls

from label_studio_converter.utils import ExpandFullPath
from label_studio_converter.utils import LOCAL_FILES_DOCUMENT_ROOT
from label_studio_converter.imports.label_config import generate_label_config

logger = logging.getLogger('root')

def validate_alternative_image_path(alt_images_directory):
    try:
        is_relative = Path(alt_images_directory).relative_to(LOCAL_FILES_DOCUMENT_ROOT)
        if is_relative:
            logger.info(f"The alternative directory is valid. It is relative to {LOCAL_FILES_DOCUMENT_ROOT}")
        else:
            logger.error(f"The alternative directory {alt_images_directory} must start with LOCAL_FILES_DOCUMENT_ROOT={LOCAL_FILES_DOCUMENT_ROOT} and must be a child, e.g.: {Path(LOCAL_FILES_DOCUMENT_ROOT) / 'project_images'}")
    except Exception as e:
        logger.error(f"The alternative directory {alt_images_directory} must start with LOCAL_FILES_DOCUMENT_ROOT={LOCAL_FILES_DOCUMENT_ROOT} and must be a child, e.g.: {Path(LOCAL_FILES_DOCUMENT_ROOT) / 'project_images'}")


def convert_yolo_to_ls(
    input_dir,
    out_file,
    alt_imgs_dir=None,
    to_name='image',
    from_name='label',
    out_type="annotations",
    image_root_url='/data/local-files/?d=',
    image_ext='.jpg,.jpeg,.png',
    image_dims: Optional[Tuple[int, int]] = None,
):
    """Convert YOLO labeling to Label Studio JSON
    :param input_dir: directory with YOLO where images, labels, notes.json are located
    :param out_file: output file with Label Studio JSON tasks
    :param alt_imgs_dir: alternative directory containing images in the same structure as input_dir to handle yolo predictions of type save=False. 
    :param to_name: object name from Label Studio labeling config
    :param from_name: control tag name from Label Studio labeling config
    :param out_type: annotation type - "annotations" or "predictions"
    :param image_root_url: root URL path where images will be hosted, e.g.: http://example.com/images
    :param image_ext: image extension/s - single string or comma separated list to search, eg. .jpeg or .jpg, .png and so on.
    :param image_dims: image dimensions - optional tuple of integers specifying the image width and height of *all* images in the dataset. Defaults to opening the image to determine it's width and height, which is slower. This should only be used in the special case where you dataset has uniform image dimesions.
    """

    has_alt_imgs_dir = alt_imgs_dir is not None
    validate_alternative_image_path(alt_imgs_dir)
    
    tasks = []
    logger.info('Reading YOLO notes and categories from %s', input_dir)


    # build categories=>labels dict
    notes_file = os.path.join(input_dir, 'classes.txt')
    with open(notes_file) as f:
        lines = [line.strip() for line in f.readlines()]
    categories = {i: line for i, line in enumerate(lines)}
    logger.info(f'Found {len(categories)} categories')

    # generate and save labeling config
    label_config_file = out_file.replace('.json', '') + '.label_config.xml'
    generate_label_config(
        categories,
        {from_name: 'RectangleLabels'},
        to_name,
        from_name,
        label_config_file,
    )

    # define directories
    labels_dir = os.path.join(input_dir, 'labels') if not has_alt_imgs_dir else input_dir
    images_dir = os.path.join(input_dir, 'images') if not has_alt_imgs_dir else alt_imgs_dir

    logger.info('Converting labels from %s', labels_dir)

    # build array out of provided comma separated image_extns (str -> array)
    image_ext = [x.strip() for x in image_ext.split(",")]
    logger.info(f'image extensions->, {image_ext}')

    # loop through images
<<<<<<< HEAD
    for root, dirs, files in os.walk(images_dir):
        for f in files:
            image_file_found_flag = False
            for ext in image_ext:
                if f.endswith(ext):
                    image_filename = f
                    image_file_base = f[0 : -len(ext)]
                    image_file_found_flag = True
                    break
            if not image_file_found_flag:
                continue

            if has_alt_imgs_dir:
                relative_root_pth = Path(root).relative_to(Path(LOCAL_FILES_DOCUMENT_ROOT))
                relative_root = '/'.join(relative_root_pth.parts)
            image_root_url += '' if image_root_url.endswith('/') else '/'
            task = {
                "data": {
                    # eg. '../../foo+you.py' -> '../../foo%2Byou.py'
                    "image":    image_root_url
                + str(pathname2url(image_filename)) if not has_alt_imgs_dir else 
                                image_root_url 
                                + relative_root + '/'
                                + str(pathname2url(image_filename))
                }
=======
    for f in os.listdir(images_dir):
        image_file_found_flag = False
        for ext in image_ext:
            if f.endswith(ext):
                image_file = f
                image_file_base = f[0 : -len(ext)]
                image_file_found_flag = True
                break
        if not image_file_found_flag:
            continue

        image_root_url += '' if image_root_url.endswith('/') else '/'
        task = {
            "data": {
                # eg. '../../foo+you.py' -> '../../foo%2Byou.py'
                "image": image_root_url
                + str(pathname2url(image_file)),
                "storage_filename": image_file
>>>>>>> 37bfd443
            }

            # define coresponding label file and check existence
            label_file = os.path.join(labels_dir, image_file_base + '.txt') if not has_alt_imgs_dir else os.path.join(root.replace(images_dir,labels_dir), 'labels', image_file_base + '.txt')
            # print(f'label file is {label_file}')

            if os.path.exists(label_file):
                task[out_type] = [
                    {
                        "result": [],
                        "ground_truth": False,
                    }
                ]

                # read image sizes
                if image_dims is None:
                    # default to opening file if we aren't given image dims. slow!
                    image_path = os.path.join(images_dir, relative_root, image_filename) if not has_alt_imgs_dir else os.path.join(root, image_filename)
                    with Image.open(image_path) as im:
                        image_width, image_height = im.size
                else:
                    image_width, image_height = image_dims

                with open(label_file) as file:
                    # convert all bounding boxes to Label Studio Results
                    lines = file.readlines()
                    for line in lines:
                        label_id, x, y, width, height = line.split()[:5]
                        conf = line.split()[-1] if out_type == 'predictions' else None
                        x, y, width, height = (
                            float(x),
                            float(y),
                            float(width),
                            float(height),
                        )
                        conf = float(conf) if conf is not None else None
                        item = {
                            "id": uuid.uuid4().hex[0:10],
                            "type": "rectanglelabels",
                            "value": {
                                "x": (x - width / 2) * 100,
                                "y": (y - height / 2) * 100,
                                "width": width * 100,
                                "height": height * 100,
                                "rotation": 0,
                                "rectanglelabels": [categories[int(label_id)]],
                            },
                            "to_name": to_name,
                            "from_name": from_name,
                            "image_rotation": 0,
                            "original_width": image_width,
                            "original_height": image_height,
                        }
                        if out_type == 'predictions':
                            item["score"] = conf
                        task[out_type][0]['result'].append(item)

            tasks.append(task)

    if len(tasks) > 0:
        logger.info('Saving Label Studio JSON to %s', out_file)
        with open(out_file, 'w') as out:
            json.dump(tasks, out)

        print(
            '\n'
            f'  1. Create a new project in Label Studio\n'
            f'  2. Use Labeling Config from "{label_config_file}"\n'
            f'  3. Setup serving for images [e.g. you can use Local Storage (or others):\n'
            f'     https://labelstud.io/guide/storage.html#Local-storage]\n'
            f'  4. Import "{out_file}" to the project\n'
        )
    else:
        logger.error('No labels converted')


def add_parser(subparsers):
    yolo = subparsers.add_parser('yolo')

    yolo.add_argument(
        '-i',
        '--input',
        dest='input',
        required=True,
        help='directory with YOLO where images, labels, notes.json are located',
        action=ExpandFullPath,
    )
    yolo.add_argument(
        '-o',
        '--output',
        dest='output',
        help='output file with Label Studio JSON tasks',
        default='output.json',
        action=ExpandFullPath,
    )
    yolo.add_argument(
        '-a',
        '--alt-imgs-dir',
        dest='alt_imgs_dir',
        required=False,
        help='Alternative Directory containing images',
        action=ExpandFullPath,
    )
    yolo.add_argument(
        '--to-name',
        dest='to_name',
        help='object name from Label Studio labeling config',
        default='image',
    )
    yolo.add_argument(
        '--from-name',
        dest='from_name',
        help='control tag name from Label Studio labeling config',
        default='label',
    )
    yolo.add_argument(
        '--out-type',
        dest='out_type',
        help='annotation type - "annotations" or "predictions"',
        default='annotations',
    )
    yolo.add_argument(
        '--image-root-url',
        dest='image_root_url',
        help='root URL path where images will be hosted, e.g.: http://example.com/images',
        default='/data/local-files/?d=',
    )
    yolo.add_argument(
        '--image-ext',
        dest='image_ext',
        help='image extension to search: .jpeg or .jpg, .png',
        default='.jpg',
    )
    yolo.add_argument(
        '--image-dims',
        dest='image_dims',
        type=int,
        nargs=2,
        help=(
            "optional tuple of integers specifying the image width and height of *all* "
            "images in the dataset. Defaults to opening the image to determine it's width "
            "and height, which is slower. This should only be used in the special "
            "case where you dataset has uniform image dimesions. e.g. `--image-dims 600 800` "
            "if all your images are of dimensions width=600, height=800"
        ),
        default=None,
    )<|MERGE_RESOLUTION|>--- conflicted
+++ resolved
@@ -86,7 +86,6 @@
     logger.info(f'image extensions->, {image_ext}')
 
     # loop through images
-<<<<<<< HEAD
     for root, dirs, files in os.walk(images_dir):
         for f in files:
             image_file_found_flag = False
@@ -110,28 +109,9 @@
                 + str(pathname2url(image_filename)) if not has_alt_imgs_dir else 
                                 image_root_url 
                                 + relative_root + '/'
-                                + str(pathname2url(image_filename))
+                                + str(pathname2url(image_filename)),
+                    "storage_filename": image_filename
                 }
-=======
-    for f in os.listdir(images_dir):
-        image_file_found_flag = False
-        for ext in image_ext:
-            if f.endswith(ext):
-                image_file = f
-                image_file_base = f[0 : -len(ext)]
-                image_file_found_flag = True
-                break
-        if not image_file_found_flag:
-            continue
-
-        image_root_url += '' if image_root_url.endswith('/') else '/'
-        task = {
-            "data": {
-                # eg. '../../foo+you.py' -> '../../foo%2Byou.py'
-                "image": image_root_url
-                + str(pathname2url(image_file)),
-                "storage_filename": image_file
->>>>>>> 37bfd443
             }
 
             # define coresponding label file and check existence
